--- conflicted
+++ resolved
@@ -127,29 +127,10 @@
         self.connection.commit()
 
     def get_tags(self):
-<<<<<<< HEAD
-        _select: select = select(self.meta.tables["Tags"])
-        result: CursorResult = self.run_select(_select)
-        return result
-
-    def get_event_tags(self, eid: int):
-        _select: select = select(self.meta.tables["Events_Tags"]).where(
-                self.meta.tables['Events_Tags'].c.EventId == eid)
-        result: CursorResult = self.run_select(_select)
-        return result
-
-        # Delete, then insert, tags should be a list of Tag objects.  Since Tags have AssignedBy and AssignedTime etc, one
-        # should be careful not to lose that data.
-    def set_event_tags(self, eid: int, tags: list):
-        self.meta.tables['Events_Tags'].delete().where(self.meta.tables["Events_Tags"].c.Id == eid)
-        _insert = self.meta.tables["Event"].insert()
-        self.connection.execute(_insert, tags)
-
-        # insert new tags, tags should be a list of Tag objects. These should be new not-existing tags
-    def add_event_tags(self, eid: int, tags: list):
-        _insert = self.meta.tables["Event"].insert()
-        self.connection.execute(_insert, tags)
-=======
+        """
+        Returns Tag objects 
+        """
+
         lp = f"{LP}get_tags:"
         _select: select = select(ZMTag)
         result: CursorResult = self.run_select(_select)
@@ -166,10 +147,10 @@
             logger.debug(f"{lp} {row = }")
         return result
 
-    def set_event_tags(self, eid: int, tags: List[ZMTag]):
+    def set_event_tags(self, eid: int, tags: List[ZMEventTag]):
         """
-        Delete, then insert, tags should be a list of Tag objects.  Since Tags have AssignedBy and AssignedTime etc,
-        one should be careful not to lose that data.
+        Delete, then insert, tags should be the complete list of Event_Tag objects for this event.
+        Since Event_Tags have AssignedBy and AssignedTime etc, one should be careful not to lose that data.
         """
         # delete the existing tags? What if other tags are already set by the user (i.e. past event)?
 
@@ -177,11 +158,28 @@
             delete(EventsTags).where(EventsTags.EventId == eid)
         )
         for tag in tags:
-            _insert = insert(EventsTags).values(EventId=eid, TagId=tag.Id, AssignedBy=None, AssignedDate=datetime.timestamp())
+            _insert = insert(EventsTags).values(tag)
+            #EventId=eid, TagId=tag.Id, AssignedBy=None, AssignedDate=datetime.timestamp())
             self.connection.execute(_insert)
         self.connection.commit()
 
->>>>>>> 699cdef9
+
+    def add_event_tags(self, eid: int, tags: List[ZMEventTag]):
+        """
+        insert new tags, tags should be a list of Tag objects. These should be new not-existing tags
+        """
+        for tag in tags:
+            _insert = insert(EventsTags).values(tag)
+            #EventId=eid, TagId=tag.Id, AssignedBy=None, AssignedDate=datetime.timestamp())
+            self.connection.execute(_insert)
+        self.connection.commit()
+
+    def create_tag(self, tag: ZMTag):
+        #_insert = insert(ZMTag).returning('*').values(tag)
+        _insert = insert(ZMTag).values(tag)
+        result = self.connection.execute(_insert)
+        tag['Id'] = result.lastrowid
+        return tag
 
     def event_frames_len(self) -> Optional[int]:
         _select: select = select(self.meta.tables["Events"].c.Frames).where(
