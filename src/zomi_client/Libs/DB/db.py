from __future__ import annotations

import logging
import time
from configparser import ConfigParser, SectionProxy
from datetime import datetime
from decimal import Decimal
from pathlib import Path
from typing import Optional, Union, Tuple, TYPE_CHECKING, Any, Dict, List, NamedTuple

from pydantic import SecretStr

from sqlalchemy import MetaData, create_engine, select, Column, Integer, ForeignKey, String, DateTime, delete, insert
from sqlalchemy.dialects.mysql import VARCHAR, TIMESTAMP
from sqlalchemy.engine import Engine, Connection, CursorResult, ResultProxy
from sqlalchemy.exc import SQLAlchemyError
from sqlalchemy.orm import declarative_base

from ...Log import CLIENT_LOGGER_NAME

if TYPE_CHECKING:
    from ...Models.config import GlobalConfig, ZMDBSettings, ClientEnvVars, ZMTag, ZMEventsTags

logger = logging.getLogger(CLIENT_LOGGER_NAME)
LP = "zmdb:"
g: Optional[GlobalConfig] = None


# sqlalchemy allows ORM classes:
Base = declarative_base()

class DBEventsTags(Base):
    __tablename__ = 'Events_Tags'
    TagId = Column(Integer, ForeignKey('Tags.Id'), primary_key=True)
    EventId = Column(Integer, ForeignKey('Events.Id'), primary_key=True)
    AssignedDate = Column(TIMESTAMP)
    AssignedBy = Column(String)


class DBZMTag(Base):
    __tablename__ = 'Tags'
    Id = Column(Integer, primary_key=True)
    Name = Column(VARCHAR(64))
    CreateDate = Column(TIMESTAMP)
    CreatedBy = Column(Integer)
    LastAssignedDate = Column(TIMESTAMP)


class ZMVersion(NamedTuple):
    major: int
    minor: int
    patch: int


class ZMDB:
    engine: Optional[Engine]
    connection: Optional[Connection]
    meta: Optional[MetaData]
    connection_str: str
    config: ZMDBSettings
    conf_file_data: Optional[SectionProxy]
    env: Optional[ClientEnvVars]
    cgi_path: str

    def __init__(self, env: Optional[ClientEnvVars] = None):
        global g
        from ...main import get_global_config

        g = get_global_config()

        # TODO: integrate better
        if env:
            self.env = env
        else:
            self.env = g.Environment

        # logger.debug(f"{LP} ClientEnvVars = {self.env}")

        self.engine: Optional[Engine] = None
        self.connection: Optional[Connection] = None
        self.meta: Optional[MetaData] = None
        g.db = self
        self.config = self.init_config()
        self._db_create()

    def set_config(self, config: ZMDBSettings):
        self.config = config
        self.reset_db()
        self._db_create()

    async def get_all_event_data(self, eid):
        if g.Event is None:
            g.Event = {}
        g.Frame = self.event_frames_data(eid)
        g.Event["MonitorId"] = self.mid_from_eid(eid)
        g.Event["StorageId"] = self.storage_id_from_eid(eid)
        g.Event['Length'] = self.length_from_eid(eid)

    def get_zm_version(self) -> ZMVersion:
        """"""
        _select: select = select(self.meta.tables["Config"].c.Value).where(
            self.meta.tables["Config"].c.Name == "ZM_DYN_CURR_VERSION"
        )
        result: CursorResult = self.run_select(_select)
        for row in result:
            zm_version = row[0]

        zm_version = zm_version.split(".")
        nt = ZMVersion
        zm_version = nt(major=int(zm_version[0]), minor=int(zm_version[1]), patch=int(zm_version[2]))
        return zm_version

    def get_db_version(self):
        _select: select = select(self.meta.tables["Config"].c.Value).where(
            self.meta.tables["Config"].c.Name == "ZM_DYN_DB_VERSION"
        )
        result: CursorResult = self.run_select(_select)
        for row in result:
            db_version = row[0]
        return db_version

    def set_notes(self, eid: int, notes: str):
        _update = self.meta.tables["Events"].update().where(
            self.meta.tables["Events"].c.Id == eid
        ).values(Notes=notes)
        self.connection.execute(_update)
        self.connection.commit()

<<<<<<< HEAD
    def get_tags(self):
        """
        Returns Tag objects 
        """
=======
    def get_tags(self) -> Dict[int, ZMTag]:
        """
        Query the DB for tags.

        Returns:
            Dict[int, ZMTag]: A dict of ZMTag pydantic models with the Tag Id as the key.
        """
        from ...Models.config import ZMTag
>>>>>>> 841d22d7

        lp = f"{LP}get_tags:"
        _select: select = select(DBZMTag)
        result: CursorResult = self.run_select(_select)
<<<<<<< HEAD
        #for row in result:
         #   logger.debug(f"{lp} {row = }")

        return result.fetchall()
=======
        ret = {}
        for row in result:
            logger.debug(f"{lp} {row = }")
            ret[row[0]] = ZMTag(
                Id=row[0],
                Name=row[1],
                CreateDate=row[2],
                CreatedBy=row[3],
                LastAssignedDate=row[4]
            )
        logger.debug(f"{lp} {ret}")
        return ret

    def create_tag(self, tag: ZMTag) -> ZMTag:
        """
        Create a new tag in the DB. Pydantic model translated to ORM model.

        the `tag` object Id will be ignored, as it is auto-incremented by the DB.

        Returns:
            ZMTag: The newly created tag with the Id set.
        """
        stmt = insert(DBZMTag).values(
            Name=tag.Name,
            CreateDate=tag.CreateDate,
            CreatedBy=tag.CreatedBy,
            LastAssignedDate=tag.LastAssignedDate
        )
        result: CursorResult = self.connection.execute(stmt)
        self.connection.commit()
        tag.Id = result.inserted_primary_key[0]
        return tag

    def get_event_tags(self, eid: int) -> Dict[int, ZMEventsTags]:
        """
        Query the database for tags assigned to an event by event id.

        Returns:
            A dict of ZMEventsTags pydantic models with the Tag Id as the key.
        """
        from ...Models.config import ZMEventsTags
>>>>>>> 841d22d7

        lp = f"{LP}get_event_tags:"
        _select: select = select(DBEventsTags).where(DBEventsTags.EventId == eid)
        result: CursorResult = self.run_select(_select)
<<<<<<< HEAD
        #for row in result:
            #logger.debug(f"{lp} {row = }")
        return result.fetchall()
=======
        ret = {}
        for row in result:
            ret[row[0]] = ZMEventsTags(
                TagId=row[0],
                EventId=row[1],
                AssignedDate=row[2],
                AssignedBy=row[3]
            )
        logger.debug(f"{lp} {ret}")
        return ret
>>>>>>> 841d22d7

    def set_event_tags(self, eid: int, tags: List[ZMEventTag]):
        """
<<<<<<< HEAD
        Delete, then insert, tags should be the complete list of Event_Tag objects for this event.
        Since Event_Tags have AssignedBy and AssignedTime etc, one should be careful not to lose that data.
=======
        Delete, then insert, tags should be a list of Tag objects. First, get existing tags (if any), add the
        configured obj det tag to those tags.
        Since Tags have AssignedBy and AssignedTime etc,
        one should be careful not to lose that data.
>>>>>>> 841d22d7
        """
        self.connection.execute(
            delete(DBEventsTags).where(DBEventsTags.EventId == eid)
        )
        for tag in tags:
<<<<<<< HEAD
            _insert = insert(EventsTags).values(tag)
            #EventId=eid, TagId=tag.Id, AssignedBy=None, AssignedDate=datetime.timestamp())
            self.connection.execute(_insert)
        self.connection.commit()


    def add_event_tags(self, eid: int, tags: List[ZMEventTag]):
        """
        insert new tags, tags should be a list of Tag objects. These should be new not-existing tags
        """
        for tag in tags:
            _insert = insert(EventsTags).values(tag)
            #EventId=eid, TagId=tag.Id, AssignedBy=None, AssignedDate=datetime.timestamp())
            self.connection.execute(_insert)
        self.connection.commit()

    def create_tag(self, tag: ZMTag):
        #_insert = insert(ZMTag).returning('*').values(tag)
        _insert = insert(ZMTag).values(tag)
        result = self.connection.execute(_insert)
        tag['Id'] = result.lastrowid
        return tag

=======
            _insert = insert(DBEventsTags).values(
                EventId=eid,
                TagId=tag.Id,
                AssignedBy=None if g.user_id is None else g.user_id,
                AssignedDate=datetime.now()
            )
            self.connection.execute(_insert)
        self.connection.commit()

>>>>>>> 841d22d7
    def event_frames_len(self) -> Optional[int]:
        _select: select = select(self.meta.tables["Events"].c.Frames).where(
            self.meta.tables["Events"].c.Id == g.eid
        )
        result: CursorResult = self.run_select(_select)
        for row in result:
            g.Event["Frames"] = row[0]
        return g.Event["Frames"]

    def length_from_eid(self, eid: int) -> Optional[float]:
        _select: select = select(self.meta.tables["Events"].c.Length).where(
            self.meta.tables["Events"].c.Id == eid
        )
        result: CursorResult = self.run_select(_select)
        x: Optional[float] = None
        for row in result:
            x = row[0]
        return x

    def end_datetime_from_eid(self, eid: int):
        _select: select = select(self.meta.tables["Events"].c.EndDateTime).where(
            self.meta.tables["Events"].c.Id == eid
        )
        result: CursorResult = self.run_select(_select)
        for row in result:
            g.Event["EndDateTime"] = row[0]
        if g.Event["EndDateTime"] is None or not g.Event["EndDateTime"]:
            g.Event["EndDateTime"] = False
        return g.Event["EndDateTime"]

    def get_snapshot_fid(self):
        _select: select = select(self.meta.tables["Events"].c.MaxScoreFrameId).where(
            self.meta.tables["Events"].c.Id == g.eid
        )
        result: CursorResult = self.run_select(_select)
        for row in result:
            g.Event["MaxScoreFrameId"] = row[0]
        return g.Event["MaxScoreFrameId"]

    @staticmethod
    def _rel_path(
        eid: int, mid: int, scheme: str, dt: Optional[datetime] = None
    ) -> str:
        ret_val: str = ""
        lp: str = f"{LP}relative path::"
        if scheme == "Deep":
            if dt:
                ret_val = f"{mid}/{dt.strftime('%y/%m/%d/%H/%M/%S')}"
            else:
                logger.error(f"{lp} no datetime for deep scheme path!")
        elif scheme == "Medium":
            ret_val = f"{mid}/{dt.strftime('%Y-%m-%d')}/{eid}"
        elif scheme == "Shallow":
            ret_val = f"{mid}/{eid}"
        else:
            logger.error(f"{lp} unknown scheme {scheme}")
        return ret_val

    def get_userid_from_name(self, name: str) -> Optional[int]:
        """
        Retrieve the UserId from the DB for a given username.
        Returns None if no user is found.

        """
        lp = f"{LP}get_userid_from_name:"
        _select: select = select(self.meta.tables["Users"].c.Id).where(
            self.meta.tables["Users"].c.Username == name
        )
        result: CursorResult = self.run_select(_select)
        # check if there are any results
        if result.rowcount == 0:
            return None
        elif result.rowcount > 1:
            logger.warning(f"{lp} more than one user found with name '{name}', this is unexpected. Returning 1st result.")
        return result.fetchone()[0]

    def read_zm_configs(self):
        files = []
        conf_path = g.config.zoneminder.conf_dir
        if not conf_path:
            logger.debug(f"{LP} no ZM .conf files found in config file (zoneminder>conf_dir), checking ENV vars")
            conf_path = self.env.zm_conf_dir
        if conf_path.is_dir():
            for fi in Path(f"{conf_path}/conf.d").glob("*.conf"):
                files.append(fi)
            files.sort()
            files.insert(0, f"{conf_path}/zm.conf")
            config_file = ConfigParser(interpolation=None, inline_comment_prefixes="#")
            try:
                for f in files:
                    with open(f, "r") as zm_conf_file:
                        # This adds [zm_root] section to the head of each zm .conf.d config file,
                        # not physically only in memory
                        _data = zm_conf_file.read()
                        config_file.read_string(f"[zm_root]\n{_data}")
            except Exception as exc:
                logger.error(f"{LP} error opening ZoneMinder .conf files: {exc}")
            else:
                # logger.debug(f"{LP} ZoneMinder .conf files -> {files}")
                # for section in config_file.sections():
                #     for key, value in config_file.items(section):
                #         logger.debug(f"{section} >>> {key} = {value}")
                return config_file["zm_root"]

    def init_config(self):
        """Initialize ZMDBSettings using ENV, zm .conf files and finally internal defaults"""
        defaults = {
            "host": "localhost",
            "port": 3306,
            "user": "zmuser",
            "password": "zmpass",
            "name": "zm",
            "driver": "mysql+pymysql",
        }

        self.conf_file_data = self.read_zm_configs()
        self.cgi_path = self.conf_file_data.get(
            "zm_path_cgi", "COULDN'T GET: ZM_PATH_CGI"
        )
        # ZM_PATH_CGI=/usr/lib/zoneminder/cgi-bin
        _pydantic_attrs = [
            "construct",
            "copy",
            "dict",
            "from_orm",
            "json",
            "p",
            "parse_file",
            "parse_obj",
            "parse_raw",
            "schema",
            "schema_json",
            "update_forward_refs",
            "validate",
        ]
        _pydantic_v2_attrs = [
            "model_computed_fields",
            "model_config",
            "model_construct",
            "model_copy",
            "model_dump",
            "model_dump_json",
            "model_extra",
            "model_fields",
            "model_fields_set",
            "model_json_schema",
            "model_parametrized_name",
            "model_post_init",
            "model_rebuild",
            "model_validate",
            "model_validate_json",
            "settings_customise_sources",
        ]
        _pydantic_attrs.extend(_pydantic_v2_attrs)
        db_config_with_env = self.env.db
        logger.debug(f"{LP} ENV VARS = {db_config_with_env}")
        for _attr in dir(db_config_with_env):
            if _attr in ["host", "port", "user", "password", "name", "driver"]:
                # check the env
                if not (set_to := getattr(db_config_with_env, _attr)):
                    # env var is not set, try to get attr from ZM .conf files
                    xtra_ = ""
                    unset_ = ""
                    conf_val = f"ZM_DB_{_attr.upper()}"
                    if _attr == "password":
                        conf_val = f"ZM_DB_PASS"

                    unset_ += "ENV "
                    if conf_val in self.conf_file_data:
                        set_to = (
                            self.conf_file_data[conf_val]
                            if _attr != "password"
                            else SecretStr(self.conf_file_data[conf_val])
                        )
                        xtra_ = f" (defaulting to '{set_to}' from ZM .conf files)"

                # check the config file
                if g and g.config:
                    if g.config.zoneminder.db:
                        cfg_file_db = getattr(g.config.zoneminder.db, _attr)
                        if cfg_file_db is not None:
                            # There is an entry in the config file, use it even if EN-V or .conf files set it
                            set_to = cfg_file_db
                            xtra_ = f" (OVERRIDING to '{set_to}' from zomi config file)"

                if not set_to:
                    # not in env, ZM .conf files or config file try internal defaults
                    unset_ += "CFG .CONFs "
                    set_to = defaults[_attr]
                    xtra_ = f" (defaulting to '{set_to}' from internal defaults)"
                logger.debug(f"{LP} [{unset_.rstrip()}] unset for db. {_attr}{xtra_}")
                setattr(db_config_with_env, _attr, set_to)
        return db_config_with_env

    def _db_create(self):
        """A private function to interface with the ZoneMinder DataBase"""
        # From @pliablepixels SQLAlchemy work - all credit goes to them.
        lp: str = f"{LP}init::"
        _pw = (
            self.config.password.get_secret_value()
            if isinstance(self.config.password, SecretStr)
            else self.config.password
        )
        self.connection_str = (
            f"{self.config.driver}://{self.config.user}"
            f":{_pw}@{self.config.host}"
            f"/{self.config.name}"
        )
        self._check_conn()

    def _check_conn(self):
        """A private function to create the DB engine, connection and metadata if not already created"""
        try:
            if not self.engine:
                # logger.debug(f"{LP} creating engine with {self.connection_str = } TYPE={type(self.connection_str)}")
                self.engine = create_engine(self.connection_str, pool_recycle=3600)
            if not self.connection:
                self.connection = self.engine.connect()
            if not self.meta:
                self._refresh_meta()
        except SQLAlchemyError as e:
            logger.error(
                f"{self.connection_str = } :: TYPE={type(self.connection_str)}"
            )
            logger.error(f"Could not connect to DB, message was: {e}")
            raise e
        except Exception as e:
            logger.error(
                f"Exception while checking DB connection on _check_conn() -> {e}"
            )
            raise e

    def _refresh_meta(self):
        """A private function to refresh the DB metadata"""
        del self.meta
        self.meta = None
        self.meta = MetaData()
        self.meta.reflect(
            bind=self.engine,
            only=["Events", "Monitors", "Monitor_Status", "Storage", "Frames", "Config", "Zones", "Tags", "Events_Tags", "Users"],
        )

    def run_select(self, select_stmt: select) -> ResultProxy:
        """A method to run a select statement"""
        self._check_conn()
        try:
            result = self.connection.execute(select_stmt)
        except SQLAlchemyError as e:
            logger.error(f"Could not read from DB, message was: {e}")
        else:
            return result

    def mid_from_eid(self, eid: int) -> int:
        """A method to get the Monitor ID from the Event ID"""
        mid: int = 0
        e_select: select = select(self.meta.tables["Events"].c.MonitorId).where(
            self.meta.tables["Events"].c.Id == eid
        )
        mid_result: CursorResult = self.run_select(e_select)
        for row in mid_result:
            mid = row[0]
        mid_result.close()
        return int(mid)

    def event_frames_data(self, eid: int):
        """A method to get the event frames data from the DB for a given event ID"""
        event_frames: List[Dict[str, Any]] = []
        _select: select = select(self.meta.tables["Frames"]).where(
            self.meta.tables["Frames"].c.EventId == eid
        )
        result: CursorResult = self.run_select(_select)
        for row in result:
            fdict = {}
            fdict["Id"] = row[0]
            fdict["EventId"] = row[1]
            fdict["FrameId"] = row[2]
            fdict["Type"] = row[3]
            fdict["TimeStamp"] = row[4].strftime("%Y-%m-%d %H:%M:%S")
            fdict["Delta"] = float(row[5])
            fdict["Score"] = row[6]
            fdict["TimeStampSecs"] = int(datetime.timestamp(row[4]))
            event_frames.append(fdict)
        result.close()
        # logger.debug(f"{LP} {event_frames = }")
        return event_frames

    def _mon_name_from_mid(self, mid: int) -> str:
        """Get the monitor name from the DB."""
        mon_name = None
        mid_name_select: select = select(self.meta.tables["Monitors"].c.Name).where(
            self.meta.tables["Monitors"].c.Id == mid
        )
        mid_name_result: CursorResult = self.run_select(mid_name_select)
        for mon_row in mid_name_result:
            mon_name = mon_row[0]
        mid_name_result.close()
        return mon_name

    def mon_preBuffer_from_mid(self, mid: int) -> int:
        mon_pre: int = 0
        pre_event_select: select = select(
            self.meta.tables["Monitors"].c.PreEventCount
        ).where(self.meta.tables["Monitors"].c.Id == mid)
        result: CursorResult = self.connection.execute(pre_event_select)
        for mon_row in result:
            mon_pre = mon_row[0]
        result.close()
        return int(mon_pre)

    def mon_postBuffer_from_mid(self, mid: int) -> int:
        mon_post: int = 0
        post_event_select: select = select(
            self.meta.tables["Monitors"].c.PostEventCount
        ).where(self.meta.tables["Monitors"].c.Id == mid)
        select_result: CursorResult = self.connection.execute(post_event_select)

        for mon_row in select_result:
            mon_post = mon_row[0]
        select_result.close()
        return int(mon_post)

    def zones_from_mid(self, mid: int) -> List[Dict[str, Any]]:
        zones: List[Dict[str, Any]] = []
        _select: select = select(self.meta.tables["Zones"]).where(
            self.meta.tables["Zones"].c.MonitorId == mid
        )
        result: CursorResult = self.run_select(_select)
        for row in result:
            zdict = {}
            zdict["Id"] = row[0]
            zdict["MonitorId"] = row[1]
            zdict["Name"] = row[2]
            zdict["Type"] = row[3]
            zdict["Units"] = row[4]
            zdict["NumCoords"] = row[5]
            zdict["Coords"] = row[6]
            zdict["Area"] = row[7]
            zdict["AlarmRGB"] = row[8]
            zdict["CheckMethod"] = row[9]
            zdict["MinPixelThreshold"] = row[10]
            zdict["MaxPixelThreshold"] = row[11]
            zdict["MinAlarmPixels"] = row[12]
            zdict["MaxAlarmPixels"] = row[13]
            zdict["FilterX"] = row[14]
            zdict["FilterY"] = row[15]
            zdict["MinFilterPixels"] = row[16]
            zdict["MaxFilterPixels"] = row[17]
            zdict["MinBlobPixels"] = row[18]
            zdict["MaxBlobPixels"] = row[19]
            zdict["MinBlobs"] = row[20]
            zdict["MaxBlobs"] = row[21]
            zdict["OverloadFrames"] = row[22]
            zdict["ExtendAlarmFrames"] = row[22]

            zones.append(zdict)
        result.close()
        return zones

    async def import_zones(self):
        """A method to import zones that are defined in the ZoneMinder web GUI instead of defining
        zones in the per-monitor section of the configuration file.


        :return:
        """
        from ...Models.config import MonitorsSettings

        imported_zones: List = []
        lp: str = f"{LP}import zones::"
        mid_cfg: Optional[MonitorsSettings] = None
        existing_zones: Dict = {}
        if g.config.detection_settings.import_zones:
            from ...Models.config import MonitorZones

            mid_cfg = g.config.monitors.get(g.mid)
            if mid_cfg:
                existing_zones: Dict = mid_cfg.zones
            if existing_zones is None:
                existing_zones = {}
            monitor_resolution: Tuple[int, int] = (int(g.mon_width), int(g.mon_height))
            zones = self.zones_from_mid(g.mid)
            if zones:
                logger.debug(
                    f"{lp} {len(zones)} ZM zones found, checking for 'Inactive'/'Private' zones"
                )
                for zone in zones:
                    zone_name: str = zone.get("Name", "")
                    zone_type: str = zone.get("Type", "")
                    zone_points: str = zone.get("Coords", "")
                    # logger.debug(f"{lp} BEGINNING OF ZONE LOOP - {zone_name=} -- {zone_type=} -- {zone_points=}")
                    if zone_type.casefold() in [
                        "inactive",
                        "privacy",
                        "preclusive",
                    ]:
                        logger.debug(
                            f"{lp} skipping '{zone_name}' as it is set to '{zone_type.capitalize()}'"
                        )
                        continue

                    if not mid_cfg:
                        logger.debug(
                            f"{lp} no monitor configuration found for monitor {g.mid}, "
                            f"creating a new one and adding zone '{zone_name}' as first entry"
                        )
                        mid_cfg = MonitorsSettings(
                            models=None,
                            object_confirm=None,
                            static_objects=None,
                            filters=None,
                            zones={
                                zone_name: MonitorZones(
                                    points=zone_points,
                                    resolution=monitor_resolution,
                                    imported=True,
                                )
                            },
                        )
                        g.config.monitors[g.mid] = mid_cfg
                        existing_zones = mid_cfg.zones
                        continue

                    if mid_cfg:
                        # logger.debug(f"{lp} existing zones found: {existing_zones}")
                        if not (existing_zone := existing_zones.get(zone_name)):
                            logger.debug(
                                f"{lp} Imported zone->'{zone_name}' is "
                                f"being converted into a ML zone for monitor {g.mid}"
                            )
                            new_zone = MonitorZones(
                                points=zone_points,
                                resolution=monitor_resolution,
                                imported=True,
                            )
                            g.config.monitors[g.mid].zones[zone_name] = new_zone
                            imported_zones.append({zone_name: new_zone})

                        else:
                            logger.debug(
                                f"{lp} '{zone_name}' is defined in zomi-client monitor {g.mid} configuration"
                            )
                            # only update if points are not set
                            if not existing_zone.points:
                                # logger.debug(f"{lp} updating points for '{zone_name}'")
                                ex_z_dict = existing_zone.dict()
                                # logger.debug(f"{lp} existing zone AS DICT: {ex_z_dict}")
                                ex_z_dict["points"] = zone_points
                                ex_z_dict["resolution"] = monitor_resolution
                                # logger.debug(f"{lp} updated zone AS DICT: {ex_z_dict}")
                                existing_zone = MonitorZones(**ex_z_dict)
                                # logger.debug(f"{lp} updated zone AS MODEL: {existing_zone}")
                                g.config.monitors[g.mid].zones[
                                    zone_name
                                ] = existing_zone
                                imported_zones.append({zone_name: existing_zone})
                                logger.debug(
                                    f"{lp} '{zone_name}' is defined in the config, updated points and resolution to match ZM"
                                )
                            else:
                                logger.warning(
                                    f"{lp} '{zone_name}' HAS POINTS SET which is interpreted "
                                    f"as a ML configured zone, not importing ZM defined zone points"
                                )
                    # logger.debug(f"{lp}DBG>>> END OF ZONE LOOP for '{zone_name}'")
            else:
                logger.debug(f"{lp} no ZM defined zones found for monitor {g.mid}")
        else:
            logger.debug(f"{lp} import_zones() is disabled, skipping")
        # logger.debug(f"{lp} ALL ZONES with imported zones => {imported_zones}")
        return imported_zones
        
    def mon_fps_from_mid(self, mid: int) -> Decimal:
        mon_fps: Decimal = Decimal(0)
        # Get Monitor capturing FPS
        ms_select: select = select(
            self.meta.tables["Monitor_Status"].c.CaptureFPS
        ).where(self.meta.tables["Monitor_Status"].c.MonitorId == mid)

        select_result: CursorResult = self.run_select(ms_select)
        for mons_row in select_result:
            mon_fps = float(mons_row[0])
        select_result.close()
        return Decimal(mon_fps)

    def _reason_from_eid(self, eid: int) -> str:
        reason: str = ""
        reason_select: select = select(self.meta.tables["Events"].c.Cause).where(
            self.meta.tables["Events"].c.Id == eid
        )
        reason_result: CursorResult = self.connection.execute(reason_select)
        for row in reason_result:
            reason = row[0]
        reason_result.close()
        return reason

    def event_notes(self, eid: int) -> str:
        notes: str = ""
        notes_select: select = select(self.meta.tables["Events"].c.Notes).where(
            self.meta.tables["Events"].c.Id == eid
        )
        notes_result: CursorResult = self.connection.execute(notes_select)
        for row in notes_result:
            notes = row[0]
        notes_result.close()
        return notes

    def _scheme_from_eid(self, eid: int):
        scheme = None
        scheme_select: select = select(self.meta.tables["Events"].c.Scheme).where(
            self.meta.tables["Events"].c.Id == eid
        )
        scheme_result: CursorResult = self.connection.execute(scheme_select)
        for row in scheme_result:
            scheme = row[0]
        scheme_result.close()
        return scheme

    def storage_id_from_eid(self, eid: int) -> int:
        storage_id: Optional[int] = None
        storage_id_select: select = select(
            self.meta.tables["Events"].c.StorageId
        ).where(self.meta.tables["Events"].c.Id == eid)
        storage_id_result: CursorResult = self.run_select(storage_id_select)
        for row in storage_id_result:
            storage_id = row[0]
        storage_id_result.close()
        if storage_id is not None:
            storage_id = (
                1 if storage_id == 0 else storage_id
            )  # Catch 0 and treat as 1 (zm code issue)
        return storage_id

    def start_datetime_from_eid(self, eid: int) -> datetime:
        start_datetime: Optional[datetime] = None
        start_datetime_select: select = select(
            self.meta.tables["Events"].c.StartDateTime
        ).where(self.meta.tables["Events"].c.Id == eid)
        start_datetime_result: CursorResult = self.connection.execute(
            start_datetime_select
        )
        for row in start_datetime_result:
            start_datetime = row[0]
        start_datetime_result.close()
        return start_datetime

    def _storage_path_from_storage_id(self, storage_id: int) -> str:
        storage_path: str = ""
        storage_path_select: select = select(self.meta.tables["Storage"].c.Path).where(
            self.meta.tables["Storage"].c.Id == storage_id
        )
        storage_path_result: CursorResult = self.connection.execute(storage_path_select)
        for row in storage_path_result:
            storage_path = row[0]
        storage_path_result.close()
        return storage_path

    def _get_mon_shape_from_mid(self, mid: int) -> Tuple[int, int, int]:
        """Get the monitor shape from the DB. (W, H, C)"""
        width: int = 0
        height: int = 0
        color: int = 0
        width_select: select = select(self.meta.tables["Monitors"].c.Width).where(
            self.meta.tables["Monitors"].c.Id == mid
        )
        height_select: select = select(self.meta.tables["Monitors"].c.Height).where(
            self.meta.tables["Monitors"].c.Id == mid
        )
        colours_select: select = select(self.meta.tables["Monitors"].c.Colours).where(
            self.meta.tables["Monitors"].c.Id == mid
        )

        width_result: CursorResult = self.run_select(width_select)
        for mon_row in width_result:
            width = mon_row[0]
        width_result.close()
        # height
        height_result: CursorResult = self.run_select(height_select)
        for mon_row in height_result:
            height = mon_row[0]
            g.mon_height = height
        height_result.close()
        # colours
        colours_result: CursorResult = self.run_select(colours_select)
        for mon_row in colours_result:
            color = mon_row[0]
        colours_result.close()
        return width, height, color

    def _get_image_buffer_from_mid(self, mid: int) -> int:
        """Get the monitor ImageBufferCount from the DB.

        Key in DB: 'ImageBufferCount'"""
        buffer: Optional[int] = None
        buffer_select: select = select(
            self.meta.tables["Monitors"].c.ImageBufferCount
        ).where(self.meta.tables["Monitors"].c.Id == mid)
        buffer_result: CursorResult = self.connection.execute(buffer_select)
        for mon_row in buffer_result:
            buffer = mon_row[0]
        buffer_result.close()
        return buffer

    def cause_from_eid(self, eid: int) -> str:
        """Get the cause of the event from the DB.

        Key in DB: 'Cause'"""
        return self._reason_from_eid(eid)

    def eid_exists(self, eid: int) -> bool:
        """Check if an event ID exists in the DB

        Key in DB: 'Id'"""
        event_exists: bool = False
        event_exists = (
            self.run_select(
                select(self.meta.tables["Events"]).where(
                    self.meta.tables["Events"].c.Id == eid
                )
            ).fetchone()
            is not None
        )
        return event_exists

    def grab_all(self, eid: int) -> Tuple[int, str, int, int, Decimal, str, str]:
        # FIX ME!!!! A hammer to grab all the data from the DB for a given event ID
        if g.Event is None:
            g.Event = {}
        _start = time.time()
        event_exists: bool = self.eid_exists(eid)
        if not event_exists:
            raise ValueError(f"Event ID {eid} does not exist in ZoneMinder DB")

        storage_path: Optional[str] = None
        event_path: Optional[Union[Path, str]] = None
        mid: Optional[Union[str, int]] = self.mid_from_eid(eid)
        mon_name: Optional[str] = self._mon_name_from_mid(mid)
        mon_post: Optional[Union[str, int]] = self.mon_postBuffer_from_mid(mid)
        mon_pre: Optional[Union[str, int]] = self.mon_preBuffer_from_mid(mid)
        mon_fps: Optional[Union[float, Decimal]] = self.mon_fps_from_mid(mid)
        reason: Optional[str] = self._reason_from_eid(eid)
        notes: Optional[str] = self.event_notes(eid)
        scheme: Optional[str] = self._scheme_from_eid(eid)
        storage_id: Optional[int] = self.storage_id_from_eid(eid)
        start_datetime: Optional[datetime] = self.start_datetime_from_eid(eid)
        end_datetime: Optional[datetime] = self.end_datetime_from_eid(eid)
        height, width, color = self._get_mon_shape_from_mid(mid)
        ring_buffer: Optional[int] = self._get_image_buffer_from_mid(mid)
        if storage_id:
            storage_path = self._storage_path_from_storage_id(storage_id)

        final_str: str = ""
        if mid:
            final_str += f"Monitor ID: {mid} "
        else:
            raise ValueError("No Monitor ID returned from DB query")
        if mon_name:
            final_str += f"Monitor Name: {mon_name} "
        else:
            logger.warning(
                f"{LP} the database query did not return a monitor name ('Name') for monitor ID {mid}"
            )
        if mon_pre:
            final_str += f"Monitor PreEventCount: {mon_pre} "
        else:
            logger.warning(
                f"{LP} the database query did not return monitor pre-event count ('PreEventCount') for monitor ID {mid}"
            )
        if mon_post:
            final_str += f"Monitor PostEventCount: {mon_post} "
        else:
            logger.warning(
                f"{LP} the database query did not return monitor post-event count ('PostEventCount') for monitor ID {mid}"
            )
        if mon_fps:
            final_str += f"Monitor FPS: {mon_fps} "
        else:
            logger.warning(
                f"{LP} the database query did not return monitor FPS ('CaptureFPS') for monitor ID {mid}"
            )
        if reason:
            final_str += f"Event Cause: {reason} "
        else:
            logger.warning(
                f"{LP} the database query did not return a 'reason' ('Cause') for this event!"
            )
        if notes:
            final_str += f"Event Notes: {notes} "
        else:
            logger.warning(
                f"{LP} the database query did not return any notes ('Notes') for this event!"
            )
        if scheme:
            final_str += f"Event Storage Scheme: {scheme} "
        else:
            logger.warning(
                f"{LP} the database query did not return any scheme ('Scheme') for this event!"
            )
        if storage_id:
            final_str += f"Event Storage ID: {storage_id} "
        else:
            logger.warning(
                f"{LP} the database query did not return any storage ID ('StorageId') for this event!"
            )
        if start_datetime:
            final_str += f"Event StartDateTime: {start_datetime} "
        else:
            logger.warning(
                f"{LP} the database query did not return any start datetime ('StartDateTime') for this event!"
            )
        if end_datetime:
            final_str += f"Event EndDateTime: {end_datetime} "
        else:
            logger.warning(
                f"{LP} the database query did not return any end datetime ('EndDateTime') for this event!"
            )
        if storage_path:
            final_str += f"Event Storage Path: {storage_path} "
        else:
            logger.warning(
                f"{LP} the database query did not return a storage path ('Path') for this event!"
            )
        if width:
            final_str += f"Monitor Width: {width} "
        else:
            logger.warning(
                f"{LP} the database query did not return a monitor width ('Width') for this event!"
            )
        if height:
            final_str += f"Monitor Height: {height} "
        else:
            logger.warning(
                f"{LP} the database query did not return a monitor height ('Height') for this event!"
            )
        if color:
            final_str += f"Monitor Color: {color} "
        else:
            logger.warning(
                f"{LP} the database query did not return a monitor color ('Colours') for this event!"
            )
        if ring_buffer:
            final_str += f"Monitor ImageBufferCount: {ring_buffer}"
        else:
            logger.warning(
                f"{LP} the database query did not return a monitor ImageBufferCount ('ImageBufferCount') for this event!"
            )
        if storage_path:
            if eid and mid and scheme and start_datetime:
                event_path = Path(
                    f"{storage_path}/{self._rel_path(eid, mid, scheme, start_datetime)}"
                )
            else:
                logger.error(
                    f"{LP} no event ID ({eid}), monitor ID ({mid}), scheme ({scheme}) or start_datetime ({start_datetime}) to calculate the storage path!"
                )
        else:
            if storage_id:
                logger.error(
                    f"{LP} no storage path for StorageId {storage_id}, the StorageId could "
                    f"of been removed/deleted/disabled"
                )
            else:
                logger.error(
                    f"{LP} no StorageId for event {eid} to calculate the storage path!"
                )

        if event_path:
            logger.debug(
                f"{LP} storage path for event ID: {eid} has been calculated as '{event_path}'"
            )
        else:
            logger.warning(f"{LP} could not calculate the storage path for this event!")

        logger.debug(
            f"perf:{LP} Grabbing DB info took {time.time() - _start:.5f} s"
        )
        return (
            mid,
            mon_name,
            mon_post,
            mon_pre,
            mon_fps,
            reason,
            event_path,
            notes,
            width,
            height,
            color,
            ring_buffer,
        )

    def reset_db(self):
        if self.engine:
            self.engine.dispose()
            self.engine = None
        if self.connection:
            self.connection.close()
            self.connection = None
        if self.meta:
            self.meta.clear()
            self.meta = None

    def clean_up(self):
        if self.connection.closed is False:
            self.connection.close()
            logger.debug(f"{LP}close: closed connection to ZoneMinder DB")
        else:
            logger.debug(f"{LP}close: ZoneMinder DB connection already closed")<|MERGE_RESOLUTION|>--- conflicted
+++ resolved
@@ -34,7 +34,7 @@
     TagId = Column(Integer, ForeignKey('Tags.Id'), primary_key=True)
     EventId = Column(Integer, ForeignKey('Events.Id'), primary_key=True)
     AssignedDate = Column(TIMESTAMP)
-    AssignedBy = Column(String)
+    AssignedBy = Column(Integer)
 
 
 class DBZMTag(Base):
@@ -126,12 +126,6 @@
         self.connection.execute(_update)
         self.connection.commit()
 
-<<<<<<< HEAD
-    def get_tags(self):
-        """
-        Returns Tag objects 
-        """
-=======
     def get_tags(self) -> Dict[int, ZMTag]:
         """
         Query the DB for tags.
@@ -140,17 +134,10 @@
             Dict[int, ZMTag]: A dict of ZMTag pydantic models with the Tag Id as the key.
         """
         from ...Models.config import ZMTag
->>>>>>> 841d22d7
 
         lp = f"{LP}get_tags:"
         _select: select = select(DBZMTag)
         result: CursorResult = self.run_select(_select)
-<<<<<<< HEAD
-        #for row in result:
-         #   logger.debug(f"{lp} {row = }")
-
-        return result.fetchall()
-=======
         ret = {}
         for row in result:
             logger.debug(f"{lp} {row = }")
@@ -192,16 +179,10 @@
             A dict of ZMEventsTags pydantic models with the Tag Id as the key.
         """
         from ...Models.config import ZMEventsTags
->>>>>>> 841d22d7
 
         lp = f"{LP}get_event_tags:"
         _select: select = select(DBEventsTags).where(DBEventsTags.EventId == eid)
         result: CursorResult = self.run_select(_select)
-<<<<<<< HEAD
-        #for row in result:
-            #logger.debug(f"{lp} {row = }")
-        return result.fetchall()
-=======
         ret = {}
         for row in result:
             ret[row[0]] = ZMEventsTags(
@@ -212,59 +193,41 @@
             )
         logger.debug(f"{lp} {ret}")
         return ret
->>>>>>> 841d22d7
 
     def set_event_tags(self, eid: int, tags: List[ZMEventTag]):
         """
-<<<<<<< HEAD
-        Delete, then insert, tags should be the complete list of Event_Tag objects for this event.
-        Since Event_Tags have AssignedBy and AssignedTime etc, one should be careful not to lose that data.
-=======
         Delete, then insert, tags should be a list of Tag objects. First, get existing tags (if any), add the
         configured obj det tag to those tags.
         Since Tags have AssignedBy and AssignedTime etc,
         one should be careful not to lose that data.
->>>>>>> 841d22d7
         """
         self.connection.execute(
             delete(DBEventsTags).where(DBEventsTags.EventId == eid)
         )
         for tag in tags:
-<<<<<<< HEAD
-            _insert = insert(EventsTags).values(tag)
-            #EventId=eid, TagId=tag.Id, AssignedBy=None, AssignedDate=datetime.timestamp())
+            _insert = insert(DBEventsTags).values(tag)
+                #EventId=eid,
+                #TagId=tag.Id,
+                #AssignedBy=None if g.user_id is None else g.user_id,
+                #AssignedDate=datetime.now()
+            #)
             self.connection.execute(_insert)
         self.connection.commit()
 
-
     def add_event_tags(self, eid: int, tags: List[ZMEventTag]):
         """
-        insert new tags, tags should be a list of Tag objects. These should be new not-existing tags
+        Insert new tags. tags should be a list of EventTag objects.
         """
         for tag in tags:
-            _insert = insert(EventsTags).values(tag)
-            #EventId=eid, TagId=tag.Id, AssignedBy=None, AssignedDate=datetime.timestamp())
+            _insert = insert(DBEventsTags).values(tag)
+                #EventId=eid,
+                #TagId=tag.Id,
+                #AssignedBy=None if g.user_id is None else g.user_id,
+                #AssignedDate=datetime.now()
+            #)
             self.connection.execute(_insert)
         self.connection.commit()
 
-    def create_tag(self, tag: ZMTag):
-        #_insert = insert(ZMTag).returning('*').values(tag)
-        _insert = insert(ZMTag).values(tag)
-        result = self.connection.execute(_insert)
-        tag['Id'] = result.lastrowid
-        return tag
-
-=======
-            _insert = insert(DBEventsTags).values(
-                EventId=eid,
-                TagId=tag.Id,
-                AssignedBy=None if g.user_id is None else g.user_id,
-                AssignedDate=datetime.now()
-            )
-            self.connection.execute(_insert)
-        self.connection.commit()
-
->>>>>>> 841d22d7
     def event_frames_len(self) -> Optional[int]:
         _select: select = select(self.meta.tables["Events"].c.Frames).where(
             self.meta.tables["Events"].c.Id == g.eid
