--- conflicted
+++ resolved
@@ -13,6 +13,7 @@
 import signal
 import sys
 import time
+from datetime import datetime
 import warnings
 from pathlib import Path
 from shutil import which
@@ -2382,47 +2383,36 @@
                 tags_support = True
         elif zm_ver.major > 1:
             tags_support = True
-<<<<<<< HEAD
-
-        if tags_support:
-            # check that the detected object label has a tag created
-
-            # Merge tags
-            tags = g.db.get_event_tags(g.eid)
-            new_tags = []
-            for _l in labels:
-                found = false
-                for _t in tags:
-                    if _t.Name == _l:
-                        found = true
-                        
-                if not found:
-                    # add the detected tag
-                    new_tags.append({'Name':_l, 'EventId':g.eid})
-
-            if new_tags:
-                g.db.add_event_tags(g.eid, tags)
-=======
         logger.debug(f"{lp} ZM version: {zm_ver} -> tags_support: {tags_support}")
         if tags_support:
             # check that the detected object label has a tag created
 
             # check if the event has tags
             event_tags = g.db.get_event_tags(g.eid)
+            event_tags_by_tagid = dict(map(lambda i: (i.TagId, i), event_tags))
+
             tags = g.db.get_tags()
-            if event_tags:
-                # check if the event has the detected labels tag
-                # if "detected" not in tags:
+            # Should build a Name indexed hash of tags for efficient lookups as well as an Id indexed hash
+
+            tags_by_id = dict(map(lambda i: (i.Id, i), tags))
+            tags_by_name = dict(map(lambda i: (i.Name, i), tags))
+
+            new_event_tags = []
+            for _l in labels:
+                if not _l in tags_by_name :
+                    # Create a new Tag and add it to tags
+                    tag = g.db.create_tag({ 'Name' : _l })
+                    tags_by_name[_l] = tag
+                    tags_by_id[tag['Id']] = tag
+
+                tag = tags_by_name[_l]
+                        
+                if not tag['Id'] in event_tags_by_tagid :
                     # add the detected tag
-                    # tags.append("detected")
-                    # g.db.set_event_tags(g.eid, tags)
-                logger.debug(f"{lp} Event has tags: {event_tags}")
-            else:
-                # add the detected tag
-                # tags = ["detected"]
-                # g.db.set_event_tags(g.eid, tags)
-                logger.debug(f"{lp} Event has no tags, adding 'detected' tag")
->>>>>>> 699cdef9
+                    new_event_tags.append({'TagId': tag['Id'], 'EventId':g.eid, 'AssignedBy':None, 'AssignedDate':datetime.now()})
+
+            if new_event_tags:
+                g.db.add_event_tags(g.eid, new_event_tags)
 
         # send notifications
         self.send_notifications(prepared_image, pred_out, results=matches)